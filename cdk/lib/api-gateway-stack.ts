import * as cdk from "aws-cdk-lib";
import * as apigateway from "aws-cdk-lib/aws-apigateway";
import * as lambda from "aws-cdk-lib/aws-lambda";
import * as lambdaEventSources from "aws-cdk-lib/aws-lambda-event-sources";
import * as iam from "aws-cdk-lib/aws-iam";
import * as ssm from "aws-cdk-lib/aws-ssm";
import { Construct } from "constructs";
import { Duration } from "aws-cdk-lib";
import {
  Architecture,
  Code,
  Function,
  LayerVersion,
  Runtime,
} from "aws-cdk-lib/aws-lambda";
//import { VpcStack } from './vpc-stack';
import * as cognito from "aws-cdk-lib/aws-cognito";
import { CfnJson } from "aws-cdk-lib";
import { VpcStack } from "./vpc-stack";
import { DatabaseStack } from "./database-stack";
import { parse, stringify } from "yaml";
import { Fn } from "aws-cdk-lib";
import { Asset } from "aws-cdk-lib/aws-s3-assets";
import * as s3 from "aws-cdk-lib/aws-s3";
import * as bedrock from "aws-cdk-lib/aws-bedrock";
import * as secretsmanager from "aws-cdk-lib/aws-secretsmanager";
import { SecretValue } from "aws-cdk-lib";

export class ApiGatewayStack extends cdk.Stack {
  private readonly api: apigateway.SpecRestApi;
  public readonly appClient: cognito.UserPoolClient;
  public readonly userPool: cognito.UserPool;
  public readonly identityPool: cognito.CfnIdentityPool;
  private readonly layerList: { [key: string]: LayerVersion };
  public readonly stageARN_APIGW: string;
  public readonly apiGW_basedURL: string;
  public readonly secret: secretsmanager.ISecret;
  public getEndpointUrl = () => this.api.url;
  public getUserPoolId = () => this.userPool.userPoolId;
  public getUserPoolClientId = () => this.appClient.userPoolClientId;
  public getIdentityPoolId = () => this.identityPool.ref;
  public addLayer = (name: string, layer: LayerVersion) =>
    (this.layerList[name] = layer);
  public getLayers = () => this.layerList;
  constructor(
    scope: Construct,
    id: string,
    db: DatabaseStack,
    vpcStack: VpcStack,
    props?: cdk.StackProps
  ) {
    super(scope, id, props);

    this.layerList = {};
    // Create the embedding storage bucket
    const embeddingStorageBucket = new s3.Bucket(
      this,
      "EmbeddingStorageBucket",
      {
        blockPublicAccess: s3.BlockPublicAccess.BLOCK_ALL,
        cors: [
          {
            allowedHeaders: ["*"],
            allowedMethods: [
              s3.HttpMethods.GET,
              s3.HttpMethods.PUT,
              s3.HttpMethods.HEAD,
              s3.HttpMethods.POST,
              s3.HttpMethods.DELETE,
            ],
            allowedOrigins: ["*"],
          },
        ],
        removalPolicy: cdk.RemovalPolicy.DESTROY,
        enforceSSL: true,
        autoDeleteObjects: true,
      }
    );

    // Create the data ingestion bucket
    const dataIngestionBucket = new s3.Bucket(this, "DataIngestionBucket", {
      blockPublicAccess: s3.BlockPublicAccess.BLOCK_ALL,
      cors: [
        {
          allowedHeaders: ["*"],
          allowedMethods: [
            s3.HttpMethods.GET,
            s3.HttpMethods.PUT,
            s3.HttpMethods.HEAD,
            s3.HttpMethods.POST,
            s3.HttpMethods.DELETE,
          ],
          allowedOrigins: ["*"],
        },
      ],
      removalPolicy: cdk.RemovalPolicy.DESTROY,
      enforceSSL: true,
      autoDeleteObjects: true,
    });

    /**
     *
     * Create Integration Lambda layer for aws-jwt-verify
     */
    const jwt = new lambda.LayerVersion(this, "aws-jwt-verify", {
      code: lambda.Code.fromAsset("./layers/aws-jwt-verify.zip"),
      compatibleRuntimes: [lambda.Runtime.NODEJS_20_X],
      description: "Contains the aws-jwt-verify library for JS",
    });

<<<<<<< HEAD
    
=======
>>>>>>> 4e8f90ae

    /**
     *
     * Create Integration Lambda layer for PSQL
     */
    const postgres = new lambda.LayerVersion(this, "postgres", {
      code: lambda.Code.fromAsset("./layers/postgres.zip"),
      compatibleRuntimes: [lambda.Runtime.NODEJS_20_X],
      description: "Contains the postgres library for JS",
    });

    /**
     *
     * Create Lambda layer for Psycopg2
     */
    const psycopgLayer = new LayerVersion(this, "psycopgLambdaLayer", {
      code: Code.fromAsset("./layers/psycopg2.zip"),
      compatibleRuntimes: [Runtime.PYTHON_3_11],
      description: "Lambda layer containing the psycopg2 Python library",
    });

<<<<<<< HEAD

     

  

     
=======
    /**
     *
     * Create Integration Lambda layer for text_generation
     */
    const text_generationLayer = new lambda.LayerVersion(
      this,
      "text_generationLayer",
      {
        code: lambda.Code.fromAsset("./layers/text_generation.zip"),
        compatibleRuntimes: [Runtime.PYTHON_3_11],
        description: "Contains the text_generation dependencies for python",
      }
    );

    /**

     *

     * Create Lambda layer for data_ingestion

     */

    const data_ingestionLayer = new lambda.LayerVersion(
      this,
      "data_ingesdata_ingestionLayertion",
      {
        code: lambda.Code.fromAsset("./layers/data_ingestion.zip"),

        compatibleRuntimes: [Runtime.PYTHON_3_11],

        description: "Contains the data_ingestion dependencies for python",
      }
    );
>>>>>>> 4e8f90ae

    // powertoolsLayer does not follow the format of layerList
    const powertoolsLayer = lambda.LayerVersion.fromLayerVersionArn(
      this,
      "PowertoolsLayer",
      `arn:aws:lambda:${this.region}:017000801446:layer:AWSLambdaPowertoolsPythonV2:78`
    );

    this.layerList["psycopg2"] = psycopgLayer;
    this.layerList["postgres"] = postgres;
    this.layerList["jwt"] = jwt;
    // this.layerList["data_ingestionLayer"] = data_ingestionLayer;
    // this.layerList["text_generationLayer"] = text_generationLayer;

    // Create Cognito user pool

    /**
     *
     * Create Cognito User Pool
     * Using verification code
     * Inspiration from http://buraktas.com/create-cognito-user-pool-aws-cdk/
     */
    const userPoolName = "dlsUserPool";
    this.userPool = new cognito.UserPool(this, "dls-pool", {
      userPoolName: userPoolName,
      signInAliases: {
        email: true,
      },
      selfSignUpEnabled: true,
      autoVerify: {
        email: true,
      },
      userVerification: {
        emailSubject: "You need to verify your email",
        emailBody:
          "Thanks for signing up to DLS Assistant. \n Your verification code is {####}",
        emailStyle: cognito.VerificationEmailStyle.CODE,
      },
      passwordPolicy: {
        minLength: 8,
        requireLowercase: true,
        requireUppercase: true,
        requireDigits: true,
        requireSymbols: false,
      },
      accountRecovery: cognito.AccountRecovery.EMAIL_ONLY,
      removalPolicy: cdk.RemovalPolicy.DESTROY,
    });

    // Create app client
    this.appClient = this.userPool.addClient("dls-pool", {
      userPoolClientName: userPoolName,
      authFlows: {
        userPassword: true,
        custom: true,
        userSrp: true,
      },
    });

    this.identityPool = new cognito.CfnIdentityPool(this, "dls-identity-pool", {
      allowUnauthenticatedIdentities: true,
      identityPoolName: "dlsIdentityPool",
      cognitoIdentityProviders: [
        {
          clientId: this.appClient.userPoolClientId,
          providerName: this.userPool.userPoolProviderName,
        },
      ],
    });

    const secretsName = "DLS_Cognito_Secrets";

    this.secret = new secretsmanager.Secret(this, secretsName, {
      secretName: secretsName,
      description: "Cognito Secrets for authentication",
      secretObjectValue: {
        VITE_COGNITO_USER_POOL_ID: cdk.SecretValue.unsafePlainText(
          this.userPool.userPoolId
        ),
        VITE_COGNITO_USER_POOL_CLIENT_ID: cdk.SecretValue.unsafePlainText(
          this.appClient.userPoolClientId
        ),
        VITE_AWS_REGION: cdk.SecretValue.unsafePlainText(this.region),
        VITE_IDENTITY_POOL_ID: cdk.SecretValue.unsafePlainText(
          this.identityPool.ref
        ),
      },
      removalPolicy: cdk.RemovalPolicy.DESTROY,
    });

    // Create roles and policies
    const createPolicyStatement = (actions: string[], resources: string[]) => {
      return new iam.PolicyStatement({
        effect: iam.Effect.ALLOW,
        actions: actions,
        resources: resources,
      });
    };

    /**
     *
     * Load OpenAPI file into API Gateway using REST API
     */

    // Read OpenAPI file and load file to S3
    const asset = new Asset(this, "SampleAsset", {
      path: "OpenAPI_Swagger_Definition.yaml",
    });

    const data = Fn.transform("AWS::Include", { Location: asset.s3ObjectUrl });

    // Create the API Gateway REST API
    this.api = new apigateway.SpecRestApi(this, "APIGateway", {
      apiDefinition: apigateway.AssetApiDefinition.fromInline(data),
      endpointTypes: [apigateway.EndpointType.REGIONAL],
      restApiName: "dlsAPI",
      deploy: true,
      cloudWatchRole: true,
      deployOptions: {
        metricsEnabled: true,
        loggingLevel: apigateway.MethodLoggingLevel.ERROR,
        dataTraceEnabled: true,
        stageName: "prod",
        methodOptions: {
          "/*/*": {
            throttlingRateLimit: 100,
            throttlingBurstLimit: 200,
          },
        },
      },
    });

    this.stageARN_APIGW = this.api.deploymentStage.stageArn;
    this.apiGW_basedURL = this.api.urlForPath();

    const adminRole = new iam.Role(this, "AdminRole", {
      assumedBy: new iam.FederatedPrincipal(
        "cognito-identity.amazonaws.com",
        {
          StringEquals: {
            "cognito-identity.amazonaws.com:aud": this.identityPool.ref,
          },
          "ForAnyValue:StringLike": {
            "cognito-identity.amazonaws.com:amr": "authenticated",
          },
        },
        "sts:AssumeRoleWithWebIdentity"
      ),
    });

    adminRole.attachInlinePolicy(
      new iam.Policy(this, "AdminPolicy", {
        statements: [
          createPolicyStatement(
            ["execute-api:Invoke"],
            [
              `arn:aws:execute-api:${this.region}:${this.account}:${this.api.restApiId}/*/*/admin/*`,
              `arn:aws:execute-api:${this.region}:${this.account}:${this.api.restApiId}/*/*/instructor/*`,
              `arn:aws:execute-api:${this.region}:${this.account}:${this.api.restApiId}/*/*/user/*`,
            ]
          ),
        ],
      })
    );

    const adminGroup = new cognito.CfnUserPoolGroup(this, "AdminGroup", {
      groupName: "admin",
      userPoolId: this.userPool.userPoolId,
      roleArn: adminRole.roleArn,
    });

    // Create unauthenticated role with no permissions
    const unauthenticatedRole = new iam.Role(this, "UnauthenticatedRole", {
      assumedBy: new iam.FederatedPrincipal(
        "cognito-identity.amazonaws.com",
        {
          StringEquals: {
            "cognito-identity.amazonaws.com:aud": this.identityPool.ref,
          },
          "ForAnyValue:StringLike": {
            "cognito-identity.amazonaws.com:amr": "unauthenticated",
          },
        },
        "sts:AssumeRoleWithWebIdentity"
      ),
    });

    const lambdaRole = new iam.Role(this, "postgresLambdaRole", {
      roleName: "postgresLambdaRole",
      assumedBy: new iam.ServicePrincipal("lambda.amazonaws.com"),
    });

    // Grant access to Secret Manager
    lambdaRole.addToPolicy(
      new iam.PolicyStatement({
        effect: iam.Effect.ALLOW,
        actions: [
          //Secrets Manager
          "secretsmanager:GetSecretValue",
        ],
        resources: [
          `arn:aws:secretsmanager:${this.region}:${this.account}:secret:*`,
        ],
      })
    );

    // Grant access to EC2
    lambdaRole.addToPolicy(
      new iam.PolicyStatement({
        effect: iam.Effect.ALLOW,
        actions: [
          "ec2:CreateNetworkInterface",
          "ec2:DescribeNetworkInterfaces",
          "ec2:DeleteNetworkInterface",
          "ec2:AssignPrivateIpAddresses",
          "ec2:UnassignPrivateIpAddresses",
        ],
        resources: ["*"], // must be *
      })
    );

    // Grant access to log
    lambdaRole.addToPolicy(
      new iam.PolicyStatement({
        effect: iam.Effect.ALLOW,
        actions: [
          //Logs
          "logs:CreateLogGroup",
          "logs:CreateLogStream",
          "logs:PutLogEvents",
        ],
        resources: ["arn:aws:logs:*:*:*"],
      })
    );

    // Inline policy to allow AdminAddUserToGroup action
    const adminAddUserToGroupPolicyLambda = new iam.Policy(
      this,
      "adminAddUserToGroupPolicyLambda",
      {
        statements: [
          new iam.PolicyStatement({
            effect: iam.Effect.ALLOW,
            actions: [
              "cognito-idp:AdminAddUserToGroup",
              "cognito-idp:AdminRemoveUserFromGroup",
              "cognito-idp:AdminGetUser",
              "cognito-idp:AdminListGroupsForUser",
            ],
            resources: [
              `arn:aws:cognito-idp:${this.region}:${this.account}:userpool/${this.userPool.userPoolId}`,
            ],
          }),
        ],
      }
    );

    // Attach the inline policy to the role
    lambdaRole.attachInlinePolicy(adminAddUserToGroupPolicyLambda);

    // Attach roles to the identity pool
    new cognito.CfnIdentityPoolRoleAttachment(this, "IdentityPoolRoles", {
      identityPoolId: this.identityPool.ref,
      roles: {
        authenticated: adminRole.roleArn,
        unauthenticated: unauthenticatedRole.roleArn,
      },
    });

    const lambdaUserFunction = new lambda.Function(this, "userFunction", {
      runtime: lambda.Runtime.NODEJS_20_X,
      code: lambda.Code.fromAsset("lambda/lib"),
      handler: "userFunction.handler",
      timeout: Duration.seconds(300),
      vpc: vpcStack.vpc,
      environment: {
        SM_DB_CREDENTIALS: db.secretPathUser.secretName,
        RDS_PROXY_ENDPOINT: db.rdsProxyEndpoint,
        USER_POOL: this.userPool.userPoolId,
      },
      functionName: "userFunction",
      memorySize: 512,
      layers: [postgres],
      role: lambdaRole,
    });

    // Add the permission to the Lambda function's policy to allow API Gateway access
    lambdaUserFunction.addPermission("AllowApiGatewayInvoke", {
      principal: new iam.ServicePrincipal("apigateway.amazonaws.com"),
      action: "lambda:InvokeFunction",
      sourceArn: `arn:aws:execute-api:${this.region}:${this.account}:${this.api.restApiId}/*/*/user*`,
    });

    const cfnLambda_user = lambdaUserFunction.node
      .defaultChild as lambda.CfnFunction;
    cfnLambda_user.overrideLogicalId("userFunction");

    const lambdaAdminFunction = new lambda.Function(this, "adminFunction", {
      runtime: lambda.Runtime.NODEJS_20_X,
      code: lambda.Code.fromAsset("lambda/adminFunction"),
      handler: "adminFunction.handler",
      timeout: Duration.seconds(300),
      vpc: vpcStack.vpc,
      environment: {
        SM_DB_CREDENTIALS: db.secretPathTableCreator.secretName,
        RDS_PROXY_ENDPOINT: db.rdsProxyEndpointTableCreator,
      },
      functionName: "adminFunction",
      memorySize: 512,
      layers: [postgres],
      role: lambdaRole,
    });

    // Add the permission to the Lambda function's policy to allow API Gateway access
    lambdaAdminFunction.addPermission("AllowApiGatewayInvoke", {
      principal: new iam.ServicePrincipal("apigateway.amazonaws.com"),
      action: "lambda:InvokeFunction",
      sourceArn: `arn:aws:execute-api:${this.region}:${this.account}:${this.api.restApiId}/*/*/admin*`,
    });

    const cfnLambda_Admin = lambdaAdminFunction.node
      .defaultChild as lambda.CfnFunction;
    cfnLambda_Admin.overrideLogicalId("adminFunction");

    const coglambdaRole = new iam.Role(this, "cognitoLambdaRole", {
      roleName: "cognitoLambdaRole",
      assumedBy: new iam.ServicePrincipal("lambda.amazonaws.com"),
    });

    const logRole = new iam.Role(this, "logRole", {
      roleName: "logRole",
      assumedBy: new iam.ServicePrincipal("lambda.amazonaws.com"),
    });

    logRole.addToPolicy(
      new iam.PolicyStatement({
        effect: iam.Effect.ALLOW,
        actions: [
          //Logs
          "logs:CreateLogGroup",
          "logs:CreateLogStream",
          "logs:PutLogEvents",
        ],
        resources: ["arn:aws:logs:*:*:*"],
      })
    );

    logRole.addToPolicy(
      new iam.PolicyStatement({
        effect: iam.Effect.ALLOW,
        actions: [
          // Secrets Manager
          "secretsmanager:GetSecretValue",
        ],
        resources: [
          `arn:aws:secretsmanager:${this.region}:${this.account}:secret:DLS/*`,
        ],
      })
    );

    // Grant access to Secret Manager
    coglambdaRole.addToPolicy(
      new iam.PolicyStatement({
        effect: iam.Effect.ALLOW,
        actions: [
          //Secrets Manager
          "secretsmanager:GetSecretValue",
        ],
        resources: [
          `arn:aws:secretsmanager:${this.region}:${this.account}:secret:*`,
        ],
      })
    );

    // Grant access to EC2
    coglambdaRole.addToPolicy(
      new iam.PolicyStatement({
        effect: iam.Effect.ALLOW,
        actions: [
          "ec2:CreateNetworkInterface",
          "ec2:DescribeNetworkInterfaces",
          "ec2:DeleteNetworkInterface",
          "ec2:AssignPrivateIpAddresses",
          "ec2:UnassignPrivateIpAddresses",
        ],
        resources: ["*"], // must be *
      })
    );

    // Grant access to log
    coglambdaRole.addToPolicy(
      new iam.PolicyStatement({
        effect: iam.Effect.ALLOW,
        actions: [
          //Logs
          "logs:CreateLogGroup",
          "logs:CreateLogStream",
          "logs:PutLogEvents",
        ],
        resources: ["arn:aws:logs:*:*:*"],
      })
    );

    // Grant permission to add users to an IAM group
    coglambdaRole.addToPolicy(
      new iam.PolicyStatement({
        effect: iam.Effect.ALLOW,
        actions: ["iam:AddUserToGroup"],
        resources: [
          `arn:aws:iam::${this.account}:user/*`,
          `arn:aws:iam::${this.account}:group/*`,
        ],
      })
    );

    // Inline policy to allow AdminAddUserToGroup action
    const adminAddUserToGroupPolicy = new iam.Policy(
      this,
      "AdminAddUserToGroupPolicy",
      {
        statements: [
          new iam.PolicyStatement({
            effect: iam.Effect.ALLOW,
            actions: [
              "cognito-idp:AdminAddUserToGroup",
              "cognito-idp:AdminRemoveUserFromGroup",
              "cognito-idp:AdminGetUser",
              "cognito-idp:AdminListGroupsForUser",
            ],
            resources: [
              `arn:aws:cognito-idp:${this.region}:${this.account}:userpool/${this.userPool.userPoolId}`,
            ],
          }),
        ],
      }
    );

    // Attach the inline policy to the role
    coglambdaRole.attachInlinePolicy(adminAddUserToGroupPolicy);

    coglambdaRole.addToPolicy(
      new iam.PolicyStatement({
        effect: iam.Effect.ALLOW,
        actions: [
          // Secrets Manager
          "secretsmanager:GetSecretValue",
          "secretsmanager:PutSecretValue",
        ],
        resources: [
          `arn:aws:secretsmanager:${this.region}:${this.account}:secret:DLS/*`,
        ],
      })
    );

    const AutoSignupLambda = new lambda.Function(this, "addAdminOnSignUp", {
      runtime: lambda.Runtime.NODEJS_20_X,
      code: lambda.Code.fromAsset("lambda/lib"),
      handler: "addAdminOnSignUp.handler",
      timeout: Duration.seconds(300),
      environment: {
        SM_DB_CREDENTIALS: db.secretPathTableCreator.secretName,
        RDS_PROXY_ENDPOINT: db.rdsProxyEndpointTableCreator,
      },
      vpc: vpcStack.vpc,
      functionName: "addAdminOnSignUp",
      memorySize: 128,
      layers: [postgres],
      role: coglambdaRole,
    });

    //cognito auto assign authenticated users to the admin group

    this.userPool.addTrigger(
      cognito.UserPoolOperation.POST_CONFIRMATION,
      AutoSignupLambda
    );

    new cdk.CfnOutput(this, "UserPoolIdOutput", {
      value: this.userPool.userPoolId,
      description: "The ID of the Cognito User Pool",
    });

    // **
    //  *
    //  * Create Lambda for Admin Authorization endpoints
    //  */
    const authorizationFunction = new lambda.Function(
      this,
      "admin-authorization-api-gateway",
      {
        runtime: lambda.Runtime.NODEJS_20_X,
        code: lambda.Code.fromAsset("lambda/adminAuthorizerFunction"),
        handler: "adminAuthorizerFunction.handler",
        timeout: Duration.seconds(300),
        vpc: vpcStack.vpc,
        environment: {
          SM_COGNITO_CREDENTIALS: this.secret.secretName,
        },
        functionName: "adminLambdaAuthorizer",
        memorySize: 512,
        layers: [jwt],
        role: lambdaRole,
      }
    );

    // Add the permission to the Lambda function's policy to allow API Gateway access
    authorizationFunction.grantInvoke(
      new iam.ServicePrincipal("apigateway.amazonaws.com")
    );

    // Change Logical ID to match the one decleared in YAML file of Open API
    const apiGW_authorizationFunction = authorizationFunction.node
      .defaultChild as lambda.CfnFunction;
    apiGW_authorizationFunction.overrideLogicalId("adminLambdaAuthorizer");

    // Create parameters for Bedrock LLM ID, Embedding Model ID, and Table Name in Parameter Store
    const bedrockLLMParameter = new ssm.StringParameter(
      this,
      "BedrockLLMParameter",
      {
        parameterName: "/AILA/BedrockLLMId",
        description: "Parameter containing the Bedrock LLM ID",
        stringValue: "meta.llama3-70b-instruct-v1:0",
      }
    );
    const embeddingModelParameter = new ssm.StringParameter(
      this,
      "EmbeddingModelParameter",
      {
        parameterName: "/AILA/EmbeddingModelId",
        description: "Parameter containing the Embedding Model ID",
        stringValue: "amazon.titan-embed-text-v2:0",
      }
    );

    const tableNameParameter = new ssm.StringParameter(
      this,
      "TableNameParameter",
      {
        parameterName: "/AILA/TableName",
        description: "Parameter containing the DynamoDB table name",
        stringValue: "DynamoDB-Conversation-Table",
      }
    );

    /**
     *
     * Create Lambda with container image for text generation workflow in RAG pipeline
     */
    const textGenLambdaDockerFunc = new lambda.DockerImageFunction(
      this,
      "TextGenLambdaDockerFunction",
      {
        code: lambda.DockerImageCode.fromImageAsset("./text_generation"),
        memorySize: 512,
        timeout: cdk.Duration.seconds(300),
        vpc: vpcStack.vpc, // Pass the VPC
        functionName: "TextGenLambdaDockerFunction",
        environment: {
          SM_DB_CREDENTIALS: db.secretPathUser.secretName,
          RDS_PROXY_ENDPOINT: db.rdsProxyEndpoint,
          REGION: this.region,
          BEDROCK_LLM_PARAM: bedrockLLMParameter.parameterName,
          EMBEDDING_MODEL_PARAM: embeddingModelParameter.parameterName,
          TABLE_NAME_PARAM: tableNameParameter.parameterName,
        },
      }
    );

    // Override the Logical ID of the Lambda Function to get ARN in OpenAPI
    const cfnTextGenDockerFunc = textGenLambdaDockerFunc.node
      .defaultChild as lambda.CfnFunction;
    cfnTextGenDockerFunc.overrideLogicalId("TextGenLambdaDockerFunction");

    // Add the permission to the Lambda function's policy to allow API Gateway access
    textGenLambdaDockerFunc.addPermission("AllowApiGatewayInvoke", {
      principal: new iam.ServicePrincipal("apigateway.amazonaws.com"),
      action: "lambda:InvokeFunction",
      sourceArn: `arn:aws:execute-api:${this.region}:${this.account}:${this.api.restApiId}/*/*/user*`,
    });

    // Custom policy statement for Bedrock access
    const bedrockPolicyStatement = new iam.PolicyStatement({
      effect: iam.Effect.ALLOW,
      actions: ["bedrock:InvokeModel", "bedrock:InvokeEndpoint"],
      resources: [
        "arn:aws:bedrock:" +
          this.region +
          "::foundation-model/meta.llama3-70b-instruct-v1:0",
        "arn:aws:bedrock:" +
          this.region +
          "::foundation-model/amazon.titan-embed-text-v2:0",
      ],
    });

    // Attach the custom Bedrock policy to Lambda function
    textGenLambdaDockerFunc.addToRolePolicy(bedrockPolicyStatement);

    // Grant access to Secret Manager
    textGenLambdaDockerFunc.addToRolePolicy(
      new iam.PolicyStatement({
        effect: iam.Effect.ALLOW,
        actions: [
          //Secrets Manager
          "secretsmanager:GetSecretValue",
        ],
        resources: [
          `arn:aws:secretsmanager:${this.region}:${this.account}:secret:*`,
        ],
      })
    );

    // Grant access to DynamoDB actions
    textGenLambdaDockerFunc.addToRolePolicy(
      new iam.PolicyStatement({
        effect: iam.Effect.ALLOW,
        actions: [
          "dynamodb:ListTables",
          "dynamodb:CreateTable",
          "dynamodb:DescribeTable",
          "dynamodb:PutItem",
          "dynamodb:GetItem",
        ],
        resources: [`arn:aws:dynamodb:${this.region}:${this.account}:table/*`],
      })
    );
    // Grant access to SSM Parameter Store for specific parameters
    textGenLambdaDockerFunc.addToRolePolicy(
      new iam.PolicyStatement({
        effect: iam.Effect.ALLOW,
        actions: ["ssm:GetParameter"],
        resources: [
          bedrockLLMParameter.parameterArn,
          embeddingModelParameter.parameterArn,
          tableNameParameter.parameterArn,
        ],
      })
    );

    // Create the Lambda function for generating presigned URLs
    const generatePreSignedURL = new lambda.Function(
      this,
      "GeneratePreSignedURLFunc",
      {
        runtime: lambda.Runtime.PYTHON_3_11,
        code: lambda.Code.fromAsset("lambda/generatePreSignedURL"),
        handler: "generatePreSignedURL.lambda_handler",
        timeout: Duration.seconds(300),
        memorySize: 128,
        environment: {
          BUCKET: dataIngestionBucket.bucketName,
          REGION: this.region,
        },
        functionName: "GeneratePreSignedURLFunc",
        layers: [powertoolsLayer],
      }
    );

    // Override the Logical ID of the Lambda Function to get ARN in OpenAPI
    const cfnGeneratePreSignedURL = generatePreSignedURL.node
      .defaultChild as lambda.CfnFunction;
    cfnGeneratePreSignedURL.overrideLogicalId("GeneratePreSignedURLFunc");

    // Grant the Lambda function the necessary permissions
    dataIngestionBucket.grantReadWrite(generatePreSignedURL);
    generatePreSignedURL.addToRolePolicy(
      new iam.PolicyStatement({
        actions: ["s3:PutObject", "s3:GetObject"],
        resources: [
          dataIngestionBucket.bucketArn,
          `${dataIngestionBucket.bucketArn}/*`,
        ],
      })
    );

    // Add the permission to the Lambda function's policy to allow API Gateway access
    generatePreSignedURL.addPermission("AllowApiGatewayInvoke", {
      principal: new iam.ServicePrincipal("apigateway.amazonaws.com"),
      action: "lambda:InvokeFunction",
      sourceArn: `arn:aws:execute-api:${this.region}:${this.account}:${this.api.restApiId}/*/*/admin*`,
    });

    /**
     *
     * Create Lambda with container image for data ingestion workflow in RAG pipeline
     * This function will be triggered when a file in uploaded or deleted fro, the S3 Bucket
     */
    const dataIngestLambdaDockerFunction = new lambda.DockerImageFunction(
      this,
      "DataIngestLambdaDockerFunctionReImaged",
      {
        code: lambda.DockerImageCode.fromImageAsset("./data_ingestion"),
        memorySize: 512,
        timeout: cdk.Duration.seconds(300),
        vpc: vpcStack.vpc, // Pass the VPC
        functionName: "DataIngestLambdaDockerFunctionReImaged",
        environment: {
          SM_DB_CREDENTIALS: db.secretPathAdminName,
          RDS_PROXY_ENDPOINT: db.rdsProxyEndpoint,
          BUCKET: dataIngestionBucket.bucketName,
          REGION: this.region,
          EMBEDDING_BUCKET_NAME: embeddingStorageBucket.bucketName,
          EMBEDDING_MODEL_PARAM: embeddingModelParameter.parameterName,
        },
      }
    );

    // Override the Logical ID of the Lambda Function to get ARN in OpenAPI
    const cfnDataIngestLambdaDockerFunction = dataIngestLambdaDockerFunction
      .node.defaultChild as lambda.CfnFunction;
    cfnDataIngestLambdaDockerFunction.overrideLogicalId(
      "DataIngestLambdaDockerFunctionReImaged"
    );

    dataIngestionBucket.grantRead(dataIngestLambdaDockerFunction);

    dataIngestLambdaDockerFunction.addToRolePolicy(
      new iam.PolicyStatement({
        effect: iam.Effect.ALLOW,
        actions: ["s3:ListBucket"],
        resources: [dataIngestionBucket.bucketArn], // Access to the specific bucket
      })
    );

    dataIngestLambdaDockerFunction.addToRolePolicy(
      new iam.PolicyStatement({
        effect: iam.Effect.ALLOW,
        actions: ["s3:ListBucket"],
        resources: [embeddingStorageBucket.bucketArn], // Access to the specific bucket
      })
    );

    dataIngestLambdaDockerFunction.addToRolePolicy(
      new iam.PolicyStatement({
        effect: iam.Effect.ALLOW,
        actions: [
          "s3:PutObject",
          "s3:GetObject",
          "s3:DeleteObject",
          "s3:HeadObject",
        ],
        resources: [
          `arn:aws:s3:::${embeddingStorageBucket.bucketName}/*`, // Grant access to all objects within this bucket
        ],
      })
    );

    dataIngestLambdaDockerFunction.addToRolePolicy(bedrockPolicyStatement);

    dataIngestLambdaDockerFunction.addEventSource(
      new lambdaEventSources.S3EventSource(dataIngestionBucket, {
        events: [
          s3.EventType.OBJECT_CREATED,
          s3.EventType.OBJECT_REMOVED,
          s3.EventType.OBJECT_RESTORE_COMPLETED,
        ],
      })
    );

    // Grant access to Secret Manager
    dataIngestLambdaDockerFunction.addToRolePolicy(
      new iam.PolicyStatement({
        effect: iam.Effect.ALLOW,
        actions: [
          //Secrets Manager
          "secretsmanager:GetSecretValue",
        ],
        resources: [
          `arn:aws:secretsmanager:${this.region}:${this.account}:secret:*`,
        ],
      })
    );

    // Grant access to SSM Parameter Store for specific parameters
    dataIngestLambdaDockerFunction.addToRolePolicy(
      new iam.PolicyStatement({
        effect: iam.Effect.ALLOW,
        actions: ["ssm:GetParameter"],
        resources: [embeddingModelParameter.parameterArn],
      })
    );

    /**
     *
     * Create Lambda function that will return all file names for a specified course, concept, and module
     */
    const getDocumentsFunction = new lambda.Function(
      this,
      "GetDocumentsFunction",
      {
        runtime: lambda.Runtime.PYTHON_3_11,
        code: lambda.Code.fromAsset("lambda/getDocumentsFunction"),
        handler: "getDocumentsFunction.lambda_handler",
        timeout: Duration.seconds(300),
        memorySize: 128,
        vpc: vpcStack.vpc,
        environment: {
          SM_DB_CREDENTIALS: db.secretPathUser.secretName,
          RDS_PROXY_ENDPOINT: db.rdsProxyEndpoint,
          BUCKET: dataIngestionBucket.bucketName,
          REGION: this.region,
        },
        functionName: "GetDocumentsFunction",
        layers: [psycopgLayer, powertoolsLayer],
        role: coglambdaRole,
      }
    );

    // Override the Logical ID of the Lambda Function to get ARN in OpenAPI
    const cfnGetDocumentsFunction = getDocumentsFunction.node
      .defaultChild as lambda.CfnFunction;
    cfnGetDocumentsFunction.overrideLogicalId("GetDocumentsFunction");

    // Grant the Lambda function read-only permissions to the S3 bucket
    dataIngestionBucket.grantRead(getDocumentsFunction);

    // Grant access to Secret Manager
    getDocumentsFunction.addToRolePolicy(
      new iam.PolicyStatement({
        effect: iam.Effect.ALLOW,
        actions: [
          //Secrets Manager
          "secretsmanager:GetSecretValue",
        ],
        resources: [
          `arn:aws:secretsmanager:${this.region}:${this.account}:secret:*`,
        ],
      })
    );

    // Add the permission to the Lambda function's policy to allow API Gateway access
    getDocumentsFunction.addPermission("AllowApiGatewayInvoke", {
      principal: new iam.ServicePrincipal("apigateway.amazonaws.com"),
      action: "lambda:InvokeFunction",
      sourceArn: `arn:aws:execute-api:${this.region}:${this.account}:${this.api.restApiId}/*/*/admin*`,
    });

    /**
     *
     * Create Lambda function to delete certain file
     */
    const deleteDocument = new lambda.Function(this, "DeleteDocumentFunc", {
      runtime: lambda.Runtime.PYTHON_3_11,
      code: lambda.Code.fromAsset("lambda/deleteDocument"),
      handler: "deleteDocument.lambda_handler",
      timeout: Duration.seconds(300),
      memorySize: 128,
      vpc: vpcStack.vpc,
      environment: {
        SM_DB_CREDENTIALS: db.secretPathUser.secretName, // Database User Credentials
        RDS_PROXY_ENDPOINT: db.rdsProxyEndpoint, // RDS Proxy Endpoint
        BUCKET: dataIngestionBucket.bucketName,
        REGION: this.region,
      },
      functionName: "DeleteDocumentFunc",
      layers: [psycopgLayer, powertoolsLayer],
    });

    // Override the Logical ID of the Lambda Function to get ARN in OpenAPI
    const cfndeleteDocument = deleteDocument.node
      .defaultChild as lambda.CfnFunction;
    cfndeleteDocument.overrideLogicalId("DeleteDocumentFunc");

    // Grant the Lambda function the necessary permissions
    dataIngestionBucket.grantDelete(deleteDocument);

    // Grant access to Secret Manager
    deleteDocument.addToRolePolicy(
      new iam.PolicyStatement({
        effect: iam.Effect.ALLOW,
        actions: [
          //Secrets Manager
          "secretsmanager:GetSecretValue",
        ],
        resources: [
          `arn:aws:secretsmanager:${this.region}:${this.account}:secret:*`,
        ],
      })
    );

    // Add the permission to the Lambda function's policy to allow API Gateway access
    deleteDocument.addPermission("AllowApiGatewayInvoke", {
      principal: new iam.ServicePrincipal("apigateway.amazonaws.com"),
      action: "lambda:InvokeFunction",
      sourceArn: `arn:aws:execute-api:${this.region}:${this.account}:${this.api.restApiId}/*/*/admin*`,
    });

    /**
     *
     * Create Lambda function to delete an entire module directory
     */
    const deleteCategoryFunction = new lambda.Function(
      this,
      "DeleteCategoryFunc",
      {
        runtime: lambda.Runtime.PYTHON_3_11,
        code: lambda.Code.fromAsset("lambda/deleteCategory"),
        handler: "deleteCategory.lambda_handler",
        timeout: Duration.seconds(300),
        memorySize: 128,
        vpc: vpcStack.vpc,
        environment: {
          SM_DB_CREDENTIALS: db.secretPathUser.secretName, // Database User Credentials
          RDS_PROXY_ENDPOINT: db.rdsProxyEndpoint, // RDS Proxy Endpoint
          BUCKET: dataIngestionBucket.bucketName,
          REGION: this.region,
        },
        functionName: "DeleteCategoryFunc",
        layers: [psycopgLayer, powertoolsLayer],
      }
    );

    //Override the Logical ID of the Lambda Function to get ARN in OpenAPI
    const cfnDeleteCategoryFunction = deleteCategoryFunction.node
      .defaultChild as lambda.CfnFunction;
    cfnDeleteCategoryFunction.overrideLogicalId("DeleteCategoryFunc");

    //Grant the Lambda function the necessary permissions
    dataIngestionBucket.grantRead(deleteCategoryFunction);
    dataIngestionBucket.grantDelete(deleteCategoryFunction);

    deleteCategoryFunction.addToRolePolicy(
      new iam.PolicyStatement({
        effect: iam.Effect.ALLOW,
        actions: [
          //Secrets Manager
          "secretsmanager:GetSecretValue",
        ],
        resources: [
          `arn:aws:secretsmanager:${this.region}:${this.account}:secret:*`,
        ],
      })
    );

    dataIngestionBucket.grantRead(dataIngestLambdaDockerFunction);
    // Add ListBucket permission explicitly
    dataIngestLambdaDockerFunction.addToRolePolicy(
      new iam.PolicyStatement({
        effect: iam.Effect.ALLOW,
        actions: ["s3:ListBucket"],
        resources: [dataIngestionBucket.bucketArn], // Access to the specific bucket
      })
    );
    dataIngestLambdaDockerFunction.addToRolePolicy(
      new iam.PolicyStatement({
        effect: iam.Effect.ALLOW,
        actions: ["s3:ListBucket"],
        resources: [
          `arn:aws:s3:::${embeddingStorageBucket.bucketArn}/*`, // Grant access to all objects within this bucket
        ],
      })
    );

    dataIngestLambdaDockerFunction.addToRolePolicy(
      new iam.PolicyStatement({
        effect: iam.Effect.ALLOW,
        actions: [
          "s3:PutObject",
          "s3:GetObject",
          "s3:DeleteObject",
          "s3:HeadObject",
        ],
        resources: [
          `arn:aws:s3:::${embeddingStorageBucket.bucketName}/*`, // Grant access to all objects within this bucket
        ],
      })
    );

    //Add the permission to the Lambda function's policy to allow API Gateway access
    deleteCategoryFunction.addPermission("AllowApiGatewayInvoke", {
      principal: new iam.ServicePrincipal("apigateway.amazonaws.com"),
      action: "lambda:InvokeFunction",
      sourceArn: `arn:aws:execute-api:${this.region}:${this.account}:${this.api.restApiId}/*/*/admin*`,
    });
  }
}<|MERGE_RESOLUTION|>--- conflicted
+++ resolved
@@ -108,10 +108,6 @@
       description: "Contains the aws-jwt-verify library for JS",
     });
 
-<<<<<<< HEAD
-    
-=======
->>>>>>> 4e8f90ae
 
     /**
      *
@@ -133,48 +129,11 @@
       description: "Lambda layer containing the psycopg2 Python library",
     });
 
-<<<<<<< HEAD
-
      
 
   
 
      
-=======
-    /**
-     *
-     * Create Integration Lambda layer for text_generation
-     */
-    const text_generationLayer = new lambda.LayerVersion(
-      this,
-      "text_generationLayer",
-      {
-        code: lambda.Code.fromAsset("./layers/text_generation.zip"),
-        compatibleRuntimes: [Runtime.PYTHON_3_11],
-        description: "Contains the text_generation dependencies for python",
-      }
-    );
-
-    /**
-
-     *
-
-     * Create Lambda layer for data_ingestion
-
-     */
-
-    const data_ingestionLayer = new lambda.LayerVersion(
-      this,
-      "data_ingesdata_ingestionLayertion",
-      {
-        code: lambda.Code.fromAsset("./layers/data_ingestion.zip"),
-
-        compatibleRuntimes: [Runtime.PYTHON_3_11],
-
-        description: "Contains the data_ingestion dependencies for python",
-      }
-    );
->>>>>>> 4e8f90ae
 
     // powertoolsLayer does not follow the format of layerList
     const powertoolsLayer = lambda.LayerVersion.fromLayerVersionArn(
