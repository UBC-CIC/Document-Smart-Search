import * as cdk from "aws-cdk-lib";
import * as apigateway from "aws-cdk-lib/aws-apigateway";
import * as lambda from "aws-cdk-lib/aws-lambda";
import * as lambdaEventSources from "aws-cdk-lib/aws-lambda-event-sources";
import * as iam from "aws-cdk-lib/aws-iam";
import * as ssm from "aws-cdk-lib/aws-ssm";
import { Construct } from "constructs";
import { Duration } from "aws-cdk-lib";
import {
  Architecture,
  Code,
  Function,
  LayerVersion,
  Runtime,
} from "aws-cdk-lib/aws-lambda";
import * as cognito from "aws-cdk-lib/aws-cognito";
import { VpcStack } from "./vpc-stack";
import { DatabaseStack } from "./database-stack";
import { OpenSearchStack } from "./opensearch-stack";  
import { parse, stringify } from "yaml";
import { Fn } from "aws-cdk-lib";
import { Asset } from "aws-cdk-lib/aws-s3-assets";
import * as s3 from "aws-cdk-lib/aws-s3";
import * as secretsmanager from "aws-cdk-lib/aws-secretsmanager";
import { createCognitoResources } from "./api-gateway-helpers/cognito";
import { createS3Buckets } from "./api-gateway-helpers/s3";
import { createLayers } from "./api-gateway-helpers/layers";
import { createRolesAndPolicies } from "./api-gateway-helpers/roles";
import { DockerImageAsset, Platform } from 'aws-cdk-lib/aws-ecr-assets';

export class ApiGatewayStack extends cdk.Stack {
  private readonly api: apigateway.SpecRestApi;
  public readonly appClient: cognito.UserPoolClient;
  public readonly userPool: cognito.UserPool;
  public readonly identityPool: cognito.CfnIdentityPool;
  private readonly layerList: { [key: string]: LayerVersion };
  public readonly stageARN_APIGW: string;
  public readonly apiGW_basedURL: string;
  public readonly secret: secretsmanager.ISecret;
  public getEndpointUrl = () => this.api.url;
  public getUserPoolId = () => this.userPool.userPoolId;
  public getUserPoolClientId = () => this.appClient.userPoolClientId;
  public getIdentityPoolId = () => this.identityPool.ref;
  public addLayer = (name: string, layer: LayerVersion) =>
    (this.layerList[name] = layer);
  public getLayers = () => this.layerList;  constructor(
    scope: Construct,
    id: string,
    db: DatabaseStack,
    vpcStack: VpcStack,
    osStack: OpenSearchStack,       
    props?: cdk.StackProps
  ) {
    super(scope, id, props);




    const osEndpoint = ssm.StringParameter.valueForStringParameter(
      this,
      `/${osStack.stackName}/opensearch/host`
    );
    const osUserSecretArn = ssm.StringParameter.valueForStringParameter(
      this,
      `/${osStack.stackName}/opensearch/user/secretArn`
    );


    this.layerList = {};

    const { jwt, postgres, psycopgLayer, opensearchLayer } = createLayers(this, id);
    this.layerList["psycopg2"] = psycopgLayer;
    this.layerList["postgres"] = postgres;
    this.layerList["jwt"] = jwt;
    this.layerList["opensearchLayer"] = opensearchLayer;


    // powertoolsLayer does not follow the format of layerList
    const powertoolsLayer = lambda.LayerVersion.fromLayerVersionArn(
      this,
      `${id}-PowertoolsLayer`,
      `arn:aws:lambda:${this.region}:017000801446:layer:AWSLambdaPowertoolsPythonV2:78`
    );

    this.layerList["psycopg2"] = psycopgLayer;
    this.layerList["postgres"] = postgres;
    this.layerList["jwt"] = jwt;

    const { userPool, appClient, identityPool, secret } =
      createCognitoResources(this, id);

    this.userPool = userPool;
    this.appClient = appClient;
    this.identityPool = identityPool;
    this.secret = secret;

    // Create roles and policies
    const createPolicyStatement = (actions: string[], resources: string[]) => {
      return new iam.PolicyStatement({
        effect: iam.Effect.ALLOW,
        actions: actions,
        resources: resources,
      });
    };

    /**
     * Load OpenAPI file into API Gateway using REST API
     */
    // Read OpenAPI file and load file to S3
    const asset = new Asset(this, "SampleAsset", {
      path: "OpenAPI_Swagger_Definition.yaml",
    });

    const data = Fn.transform("AWS::Include", { Location: asset.s3ObjectUrl });

    // Create the API Gateway REST API
    this.api = new apigateway.SpecRestApi(this, `${id}-APIGateway`, {
      apiDefinition: apigateway.AssetApiDefinition.fromInline(data),
      endpointTypes: [apigateway.EndpointType.REGIONAL],
      restApiName: `${id}-API`,
      deploy: true,
      cloudWatchRole: true,
      deployOptions: {
        metricsEnabled: true,
        loggingLevel: apigateway.MethodLoggingLevel.ERROR,
        dataTraceEnabled: true,
        stageName: "prod",
        methodOptions: {
          "/*/*": {
            throttlingRateLimit: 100,
            throttlingBurstLimit: 200,
          },
        },
      },
    });

    this.stageARN_APIGW = this.api.deploymentStage.stageArn;
    this.apiGW_basedURL = this.api.urlForPath();

    const { adminRole, unauthenticatedRole } = createRolesAndPolicies(
      this,
      id,
      this.identityPool.ref,
      this.api.restApiId,
      this.region,
      this.account
    );
    const adminGroup = new cognito.CfnUserPoolGroup(this, `${id}-AdminGroup`, {
      groupName: "admin",
      userPoolId: this.userPool.userPoolId,
      roleArn: adminRole.roleArn,
    });

    const lambdaRole = new iam.Role(this, `${id}-postgresLambdaRole`, {
      roleName: `${id}-postgresLambdaRole`,
      assumedBy: new iam.ServicePrincipal("lambda.amazonaws.com"),
    });

    // Grant access to Secret Manager
    lambdaRole.addToPolicy(
      new iam.PolicyStatement({
        effect: iam.Effect.ALLOW,
        actions: [
          //Secrets Manager
          "secretsmanager:GetSecretValue",
        ],
        resources: [
          `arn:aws:secretsmanager:${this.region}:${this.account}:secret:*`,
        ],
      })
    );

    // Grant access to EC2
    lambdaRole.addToPolicy(
      new iam.PolicyStatement({
        effect: iam.Effect.ALLOW,
        actions: [
          "ec2:CreateNetworkInterface",
          "ec2:DescribeNetworkInterfaces",
          "ec2:DeleteNetworkInterface",
          "ec2:AssignPrivateIpAddresses",
          "ec2:UnassignPrivateIpAddresses",
        ],
        resources: ["*"], // must be *
      })
    );

    // Grant access to log
    lambdaRole.addToPolicy(
      new iam.PolicyStatement({
        effect: iam.Effect.ALLOW,
        actions: [
          //Logs
          "logs:CreateLogGroup",
          "logs:CreateLogStream",
          "logs:PutLogEvents",
        ],
        resources: ["arn:aws:logs:*:*:*"],
      })
    );

    // Inline policy to allow AdminAddUserToGroup action
    const adminAddUserToGroupPolicyLambda = new iam.Policy(
      this,
      `${id}-adminAddUserToGroupPolicyLambda`,
      {
        statements: [
          new iam.PolicyStatement({
            effect: iam.Effect.ALLOW,
            actions: [
              "cognito-idp:AdminAddUserToGroup",
              "cognito-idp:AdminRemoveUserFromGroup",
              "cognito-idp:AdminGetUser",
              "cognito-idp:AdminListGroupsForUser",
            ],
            resources: [
              `arn:aws:cognito-idp:${this.region}:${this.account}:userpool/${this.userPool.userPoolId}`,
            ],
          }),
        ],
      }
    );

    // Attach the inline policy to the role
    lambdaRole.attachInlinePolicy(adminAddUserToGroupPolicyLambda);

    // Attach roles to the identity pool
    new cognito.CfnIdentityPoolRoleAttachment(this, `${id}-IdentityPoolRoles`, {
      identityPoolId: this.identityPool.ref,
      roles: {
        authenticated: adminRole.roleArn,
        unauthenticated: unauthenticatedRole.roleArn,
      },
    });

    const lambdaUserFunction = new lambda.Function(this, `${id}-userFunction`, {
      runtime: lambda.Runtime.NODEJS_20_X,
      code: lambda.Code.fromAsset("lambda/lib"),
      handler: "userFunction.handler",
      timeout: Duration.seconds(900),
      vpc: vpcStack.vpc,
      environment: {
        SM_DB_CREDENTIALS: db.secretPathUser.secretName,
        RDS_PROXY_ENDPOINT: db.rdsProxyEndpoint,
        USER_POOL: this.userPool.userPoolId,
      },
      functionName: `${id}-userFunction`,
      memorySize: 512,
      layers: [postgres],
      role: lambdaRole,
    });

    lambdaUserFunction.applyRemovalPolicy(cdk.RemovalPolicy.DESTROY);

    // Add the permission to the Lambda function's policy to allow API Gateway access
    lambdaUserFunction.addPermission("AllowApiGatewayInvoke", {
      principal: new iam.ServicePrincipal("apigateway.amazonaws.com"),
      action: "lambda:InvokeFunction",
      sourceArn: `arn:aws:execute-api:${this.region}:${this.account}:${this.api.restApiId}/*/*/user*`,
    });

    const cfnLambda_user = lambdaUserFunction.node
      .defaultChild as lambda.CfnFunction;
    cfnLambda_user.overrideLogicalId("userFunction");

    const lambdaAdminFunction = new lambda.Function(
      this,
      `${id}-adminFunction`,
      {
        runtime: lambda.Runtime.NODEJS_20_X,
        code: lambda.Code.fromAsset("lambda/adminFunction"),
        handler: "adminFunction.handler",
        timeout: Duration.seconds(900),
        vpc: vpcStack.vpc,
        environment: {
          SM_DB_CREDENTIALS: db.secretPathTableCreator.secretName,
          RDS_PROXY_ENDPOINT: db.rdsProxyEndpointTableCreator,
        },
        functionName: `${id}-adminFunction`,
        memorySize: 512,
        layers: [postgres],
        role: lambdaRole,
      }
    );

    lambdaAdminFunction.applyRemovalPolicy(cdk.RemovalPolicy.DESTROY);


    // Add the permission to the Lambda function's policy to allow API Gateway access
    lambdaAdminFunction.addPermission("AllowApiGatewayInvoke", {
      principal: new iam.ServicePrincipal("apigateway.amazonaws.com"),
      action: "lambda:InvokeFunction",
      sourceArn: `arn:aws:execute-api:${this.region}:${this.account}:${this.api.restApiId}/*/*/admin*`,
    });

    const cfnLambda_Admin = lambdaAdminFunction.node
      .defaultChild as lambda.CfnFunction;
    cfnLambda_Admin.overrideLogicalId("adminFunction");

    const coglambdaRole = new iam.Role(this, `${id}-cognitoLambdaRole`, {
      roleName: `${id}-cognitoLambdaRole`,
      assumedBy: new iam.ServicePrincipal("lambda.amazonaws.com"),
    });

    const logRole = new iam.Role(this, `${id}-logRole`, {
      roleName: `${id}-logRole`,
      assumedBy: new iam.ServicePrincipal("lambda.amazonaws.com"),
    });

    logRole.addToPolicy(
      new iam.PolicyStatement({
        effect: iam.Effect.ALLOW,
        actions: [
          //Logs
          "logs:CreateLogGroup",
          "logs:CreateLogStream",
          "logs:PutLogEvents",
        ],
        resources: ["arn:aws:logs:*:*:*"],
      })
    );

    logRole.addToPolicy(
      new iam.PolicyStatement({
        effect: iam.Effect.ALLOW,
        actions: [
          // Secrets Manager
          "secretsmanager:GetSecretValue",
        ],
        resources: [
          `arn:aws:secretsmanager:${this.region}:${this.account}:secret:*`,
        ],
      })
    );

    // Grant access to Secret Manager
    coglambdaRole.addToPolicy(
      new iam.PolicyStatement({
        effect: iam.Effect.ALLOW,
        actions: [
          //Secrets Manager
          "secretsmanager:GetSecretValue",
        ],
        resources: [
          `arn:aws:secretsmanager:${this.region}:${this.account}:secret:*`,
        ],
      })
    );

    // Grant access to EC2
    coglambdaRole.addToPolicy(
      new iam.PolicyStatement({
        effect: iam.Effect.ALLOW,
        actions: [
          "ec2:CreateNetworkInterface",
          "ec2:DescribeNetworkInterfaces",
          "ec2:DeleteNetworkInterface",
          "ec2:AssignPrivateIpAddresses",
          "ec2:UnassignPrivateIpAddresses",
        ],
        resources: ["*"], // must be *
      })
    );

    // Grant access to log
    coglambdaRole.addToPolicy(
      new iam.PolicyStatement({
        effect: iam.Effect.ALLOW,
        actions: [
          //Logs
          "logs:CreateLogGroup",
          "logs:CreateLogStream",
          "logs:PutLogEvents",
        ],
        resources: ["arn:aws:logs:*:*:*"],
      })
    );

    // Grant permission to add users to an IAM group
    coglambdaRole.addToPolicy(
      new iam.PolicyStatement({
        effect: iam.Effect.ALLOW,
        actions: ["iam:AddUserToGroup"],
        resources: [
          `arn:aws:iam::${this.account}:user/*`,
          `arn:aws:iam::${this.account}:group/*`,
        ],
      })
    );

    // Inline policy to allow AdminAddUserToGroup action
    const adminAddUserToGroupPolicy = new iam.Policy(
      this,
      `${id}-AdminAddUserToGroupPolicy`,
      {
        statements: [
          new iam.PolicyStatement({
            effect: iam.Effect.ALLOW,
            actions: [
              "cognito-idp:AdminAddUserToGroup",
              "cognito-idp:AdminRemoveUserFromGroup",
              "cognito-idp:AdminGetUser",
              "cognito-idp:AdminListGroupsForUser",
            ],
            resources: [
              `arn:aws:cognito-idp:${this.region}:${this.account}:userpool/${this.userPool.userPoolId}`,
            ],
          }),
        ],
      }
    );

    // Attach the inline policy to the role
    coglambdaRole.attachInlinePolicy(adminAddUserToGroupPolicy);

    coglambdaRole.addToPolicy(
      new iam.PolicyStatement({
        effect: iam.Effect.ALLOW,
        actions: [
          // Secrets Manager
          "secretsmanager:GetSecretValue",
          "secretsmanager:PutSecretValue",
        ],
        resources: [
          `arn:aws:secretsmanager:${this.region}:${this.account}:secret:*`,
        ],
      })
    );

    const AutoSignupLambda = new lambda.Function(
      this,
      `${id}-addAdminOnSignUp`,
      {
        runtime: lambda.Runtime.NODEJS_20_X,
        code: lambda.Code.fromAsset("lambda/lib"),
        handler: "addAdminOnSignUp.handler",
        timeout: Duration.seconds(300),
        environment: {
          SM_DB_CREDENTIALS: db.secretPathTableCreator.secretName,
          RDS_PROXY_ENDPOINT: db.rdsProxyEndpointTableCreator,
        },
        vpc: vpcStack.vpc,
        functionName: `${id}-addAdminOnSignUp`,
        memorySize: 128,
        layers: [postgres],
        role: coglambdaRole,
      }
    );

    //cognito auto assign authenticated users to the admin group

    this.userPool.addTrigger(
      cognito.UserPoolOperation.POST_CONFIRMATION,
      AutoSignupLambda
    );

    new cdk.CfnOutput(this, `${id}-UserPoolIdOutput`, {
      value: this.userPool.userPoolId,
      description: "The ID of the Cognito User Pool",
    });

    coglambdaRole.addToPolicy(
      new iam.PolicyStatement({
        actions: ["ssm:GetParameter"],
        resources: [`arn:aws:ssm:${this.region}:${this.account}:parameter/*`],
      })
    );

    const preSignupLambda = new lambda.Function(this, "preSignupLambda", {
      runtime: lambda.Runtime.NODEJS_20_X,
      code: lambda.Code.fromAsset("lambda/lib"),
      handler: "preSignup.handler",
      timeout: Duration.seconds(300),
      environment: {
        ALLOWED_EMAIL_DOMAINS: "/DFO/AllowedEmailDomains",
      },
      vpc: vpcStack.vpc,
      functionName: `${id}-preSignupLambda`,
      memorySize: 128,
      role: coglambdaRole,
    });

    this.userPool.addTrigger(
      cognito.UserPoolOperation.PRE_SIGN_UP,
      preSignupLambda
    );

    // **
    //  *
    //  * Create Lambda for Admin Authorization endpoints
    //  */
    const authorizationFunction = new lambda.Function(
      this,
      `${id}-admin-authorization-api-gateway`,
      {
        runtime: lambda.Runtime.NODEJS_20_X,
        code: lambda.Code.fromAsset("lambda/adminAuthorizerFunction"),
        handler: "adminAuthorizerFunction.handler",
        timeout: Duration.seconds(300),
        vpc: vpcStack.vpc,
        environment: {
          SM_COGNITO_CREDENTIALS: this.secret.secretName,
        },
        functionName: `${id}-adminLambdaAuthorizer`,
        memorySize: 512,
        layers: [jwt],
        role: lambdaRole,
      }
    );

    // Add the permission to the Lambda function's policy to allow API Gateway access
    authorizationFunction.grantInvoke(
      new iam.ServicePrincipal("apigateway.amazonaws.com")
    );

    // Change Logical ID to match the one decleared in YAML file of Open API
    const apiGW_authorizationFunction = authorizationFunction.node
      .defaultChild as lambda.CfnFunction;
    apiGW_authorizationFunction.overrideLogicalId("adminLambdaAuthorizer");

    // Create parameters for Bedrock LLM ID, Embedding Model ID, and Table Name in Parameter Store
    const bedrockLLMParameter = new ssm.StringParameter(
      this,
      "BedrockLLMParameter",
      {
        parameterName: `/${id}/DFO/BedrockLLMId`,
        description: "Parameter containing the Bedrock LLM ID",
        stringValue: "meta.llama3-70b-instruct-v1:0",
      }
    );
    const embeddingModelParameter = new ssm.StringParameter(
      this,
      "EmbeddingModelParameter",
      {
        parameterName: `/${id}/DFO/EmbeddingModelId`,
        description: "Parameter containing the Embedding Model ID",
        stringValue: "amazon.titan-embed-text-v2:0",
      }
    );

    const tableNameParameter = new ssm.StringParameter(
      this,
      "TableNameParameter",
      {
        parameterName: `/${id}/DFO/TableName`,
        description: "Parameter containing the DynamoDB table name",
        stringValue: "DynamoDB-Conversation-Table",
      }
    );

<<<<<<< HEAD
=======
    const opensearchHostParameter = new ssm.StringParameter(this, "OpensearchHostParameter", {
      parameterName: `/${id}/DFO/OpensearchHost`,
      description: "Opensearch host",
      stringValue: osStack.domain.domainEndpoint,
    });

    const indexNameParameter = new ssm.StringParameter(this, "IndexNameParameter", {
      parameterName: `/${id}/DFO/IndexName`,
      description: "Opensearch index name",
      stringValue: "dfo-html-full-index",
    });

    const dfoMandateFullIndexNameParameter = new ssm.StringParameter(this, "DfoMandateFullIndexNameParameter", {
      parameterName: `/${id}/DFO/DfoMandateFullIndexName`,
      description: "DFO Mandate full index name",
      stringValue: "dfo-mandate-full-index",
    });

    const rdsSecParameter = new ssm.StringParameter(this, "RdsSecParameter", {
      parameterName: `/${id}/DFO/RdsSec`,
      description: "RDS security credentials",
      stringValue: "rds/dfo-db-glue-test",
    });

    const dfoHtmlFullIndexNameParameter = new ssm.StringParameter(this, "DfoHtmlFullIndexNameParameter", {
      parameterName: `/${id}/DFO/DfoHtmlFullIndexName`,
      description: "DFO HTML full index name",
      stringValue: "dfo-html-full-index",
    });

    const bedrockInferenceProfileParameter = new ssm.StringParameter(this, "BedrockInferenceProfileParameter", {
      parameterName: `/${id}/DFO/BedrockInferenceProfile`,
      description: "Bedrock inference profile for text generation",
      stringValue: "us.meta.llama3-3-70b-instruct-v1:0",
    });

    const dfoTopicFullIndexNameParameter = new ssm.StringParameter(this, "DfoTopicFullIndexNameParameter", {
      parameterName: `/${id}/DFO/DfoTopicFullIndexName`,
      description: "DFO Topic full index name",
      stringValue: "dfo-topic-full-index",
    });

>>>>>>> 84acd523
    /**
     * Create Lambda with container image for text generation workflow in RAG pipeline
     */
    const textGenFunc = new lambda.DockerImageFunction(
      this,
      `${id}-TextGenFunction`,
      {
        code: lambda.DockerImageCode.fromImageAsset("./lambda/text_generation", {
          platform: Platform.LINUX_AMD64
        }),
        memorySize: 512,
        timeout: cdk.Duration.seconds(300),
        vpc: vpcStack.vpc, // Pass the VPC
        functionName: `${id}-TextGenFunction`,
        environment: {
          SM_DB_CREDENTIALS: db.secretPathUser.secretName,
          RDS_PROXY_ENDPOINT: db.rdsProxyEndpoint,
          REGION: this.region,
          BEDROCK_LLM_PARAM: bedrockLLMParameter.parameterName,
          EMBEDDING_MODEL_PARAM: embeddingModelParameter.parameterName,
          TABLE_NAME_PARAM: tableNameParameter.parameterName,
<<<<<<< HEAD
        },
      }
    );

=======
          OPENSEARCH_HOST: opensearchHostParameter.parameterName,
          OPENSEARCH_INDEX_NAME: indexNameParameter.parameterName,
          RDS_SEC: rdsSecParameter.parameterName,
          DFO_HTML_FULL_INDEX_NAME: dfoHtmlFullIndexNameParameter.parameterName,
          DFO_MANDATE_FULL_INDEX_NAME: dfoMandateFullIndexNameParameter.parameterName,
          BEDROCK_INFERENCE_PROFILE: bedrockInferenceProfileParameter.parameterName,
          INDEX_NAME: indexNameParameter.parameterName,
          DFO_TOPIC_FULL_INDEX_NAME: dfoTopicFullIndexNameParameter.parameterName,
        },
      }
    );

    bedrockLLMParameter.grantRead(textGenFunc);
    embeddingModelParameter.grantRead(textGenFunc);
    tableNameParameter.grantRead(textGenFunc);
    opensearchHostParameter.grantRead(textGenFunc);
    indexNameParameter.grantRead(textGenFunc);
    rdsSecParameter.grantRead(textGenFunc);
    dfoHtmlFullIndexNameParameter.grantRead(textGenFunc);
    dfoMandateFullIndexNameParameter.grantRead(textGenFunc);
    bedrockInferenceProfileParameter.grantRead(textGenFunc);
    dfoTopicFullIndexNameParameter.grantRead(textGenFunc);

>>>>>>> 84acd523
    // Override the Logical ID of the Lambda Function to get ARN in OpenAPI
    const cfnTextGenDockerFunc = textGenFunc.node
      .defaultChild as lambda.CfnFunction;
    cfnTextGenDockerFunc.overrideLogicalId("TextGenLambdaDockerFunction");

    // Add the permission to the Lambda function's policy to allow API Gateway access
    textGenFunc.addPermission("AllowApiGatewayInvoke", {
      principal: new iam.ServicePrincipal("apigateway.amazonaws.com"),
      action: "lambda:InvokeFunction",
      sourceArn: `arn:aws:execute-api:${this.region}:${this.account}:${this.api.restApiId}/*/*/user*`,
    });

    // Custom policy statement for Bedrock access
    const bedrockPolicyStatement = new iam.PolicyStatement({
      effect: iam.Effect.ALLOW,
      actions: ["bedrock:InvokeModel", "bedrock:InvokeEndpoint"],
      resources: [
        "arn:aws:bedrock:" +
          this.region +
          "::foundation-model/meta.llama3-70b-instruct-v1:0",
        "arn:aws:bedrock:" +
          this.region +
          "::foundation-model/amazon.titan-embed-text-v2:0",
      ],
    });

<<<<<<< HEAD
    // Attach the custom Bedrock policy to Lambda function
    textGenFunc.addToRolePolicy(bedrockPolicyStatement);
=======
    const bedrockGuardrailPolicyStatement = new iam.PolicyStatement({
      effect: iam.Effect.ALLOW,
      actions: [
        "bedrock:ApplyGuardrail",
        "bedrock:InvokeModel",
        "bedrock:InvokeEndpoint",
        "bedrock:ListGuardrails",
        "bedrock:CreateGuardrail",
        "bedrock:CreateGuardrailVersion",
        "bedrock:DescribeGuardrail",
        "bedrock:GetGuardrail",
        "bedrock:InvokeModelWithResponseStream"
      ],
      resources: ["*"],
    });

    const openSearchPolicyStatement = new iam.PolicyStatement({
      effect: iam.Effect.ALLOW,
      actions: [
        "es:ESHttpGet",
        "es:ESHttpPut",
      ],
      resources: [
        `arn:aws:es:${this.region}:${this.account}:domain/${osStack.domain.domainName}/*`,
      ],
    });


    // Attach the custom Bedrock policy to Lambda function
    textGenFunc.addToRolePolicy(bedrockPolicyStatement);

    textGenFunc.addToRolePolicy(openSearchPolicyStatement);

    textGenFunc.addToRolePolicy(bedrockGuardrailPolicyStatement); 
>>>>>>> 84acd523
    
    // TODO: Restrict this later!
    textGenFunc.addToRolePolicy(
      new iam.PolicyStatement({
        effect: iam.Effect.ALLOW,
        actions: ["ssm:*"],
        resources: ["arn:aws:ssm:*:*:parameter/*"],
      })
    );
    
    // TODO: Restrict this later!
    textGenFunc.addToRolePolicy(
      new iam.PolicyStatement({
        effect: iam.Effect.ALLOW,
        actions: ["bedrock:*"],
        resources: ["*"],
      })
    );
    
    // Grant access to Secret Manager
    textGenFunc.addToRolePolicy(
      new iam.PolicyStatement({
        effect: iam.Effect.ALLOW,
        actions: [
          //Secrets Manager
          "secretsmanager:GetSecretValue",
        ],
        resources: [
          `arn:aws:secretsmanager:${this.region}:${this.account}:secret:*`,
        ],
      })
    );

    // Grant access to DynamoDB actions
    textGenFunc.addToRolePolicy(
      new iam.PolicyStatement({
        effect: iam.Effect.ALLOW,
        actions: [
          "dynamodb:ListTables",
          "dynamodb:CreateTable",
          "dynamodb:DescribeTable",
          "dynamodb:PutItem",
          "dynamodb:GetItem",
          "dynamodb:UpdateItem",
        ],
        resources: [`arn:aws:dynamodb:${this.region}:${this.account}:table/*`],
      })
    );
    // Grant access to SSM Parameter Store for specific parameters
    textGenFunc.addToRolePolicy(
      new iam.PolicyStatement({
        effect: iam.Effect.ALLOW,
        actions: ["ssm:GetParameter"],
        resources: [
          bedrockLLMParameter.parameterArn,
          embeddingModelParameter.parameterArn,
          tableNameParameter.parameterArn,
        ],
      })
    );

        /**
     *
     * Create Lambda with container image for text generation workflow in RAG pipeline
     */
        const docDetailViewFunction = new lambda.DockerImageFunction(
          this,
          `${id}-DocDetailViewFunction`,
          {
            code: lambda.DockerImageCode.fromImageAsset("./lambda/docDetailViewFunction", {
              platform: Platform.LINUX_AMD64
            }),
            memorySize: 512,
            timeout: cdk.Duration.seconds(300),
            vpc: vpcStack.vpc,
            functionName: `${id}-DocDetailViewFunction`,
            environment: {
              SM_DB_CREDENTIALS: db.secretPathUser.secretName,
              RDS_PROXY_ENDPOINT: db.rdsProxyEndpoint,
              REGION: this.region,
              BEDROCK_LLM_PARAM: bedrockLLMParameter.parameterName,
              EMBEDDING_MODEL_PARAM: embeddingModelParameter.parameterName,
              TABLE_NAME_PARAM: tableNameParameter.parameterName,
            },
          }
        );
        const cfnDocDetailViewFunc = docDetailViewFunction.node.defaultChild as lambda.CfnFunction;
        cfnDocDetailViewFunc.overrideLogicalId("DocDetailDockerFunction");
        docDetailViewFunction.addPermission("AllowApiGatewayInvoke", {
          principal: new iam.ServicePrincipal("apigateway.amazonaws.com"),
          action: "lambda:InvokeFunction",
          sourceArn: `arn:aws:execute-api:${this.region}:${this.account}:${this.api.restApiId}/*/*/user*`,
        });
        docDetailViewFunction.role?.addToPrincipalPolicy(new iam.PolicyStatement({
          actions: [
            "bedrock:InvokeModel",
            "bedrock:InvokeModelWithResponseStream",
            "secretsmanager:GetSecretValue",
            "ssm:GetParameter",
            "es:ESHttpGet",
            "es:ESHttpPost",
            "es:ESHttpPut",
            "es:ESHttpDelete"
          ],
          resources: ["*"],
        }));

        const hybridSearchFunction = new lambda.DockerImageFunction(
          this,
          `${id}-HybridSearchFunction`,
          {
            code: lambda.DockerImageCode.fromImageAsset("./lambda/hybridSearchFunction", {
              platform: Platform.LINUX_AMD64
            }),
            memorySize: 512,
            timeout: cdk.Duration.seconds(300),
            vpc: vpcStack.vpc,
            functionName: `${id}-HybridSearchFunction`,
            environment: {
              SM_DB_CREDENTIALS: db.secretPathUser.secretName,
              RDS_PROXY_ENDPOINT: db.rdsProxyEndpoint,
              REGION: this.region,
              BEDROCK_LLM_PARAM: bedrockLLMParameter.parameterName,
              EMBEDDING_MODEL_PARAM: embeddingModelParameter.parameterName,
              TABLE_NAME_PARAM: tableNameParameter.parameterName,
            },
          }
        );
        const cfnHybridSearchFunc = hybridSearchFunction.node.defaultChild as lambda.CfnFunction;
        cfnHybridSearchFunc.overrideLogicalId("HybridSearchLambdaDockerFunction");
        hybridSearchFunction.addPermission("AllowApiGatewayInvoke", {
          principal: new iam.ServicePrincipal("apigateway.amazonaws.com"),
          action: "lambda:InvokeFunction",
          sourceArn: `arn:aws:execute-api:${this.region}:${this.account}:${this.api.restApiId}/*/*/user*`,
        });
        hybridSearchFunction.role?.addToPrincipalPolicy(new iam.PolicyStatement({
          actions: [
            "bedrock:InvokeModel",
            "bedrock:InvokeModelWithResponseStream",
            "secretsmanager:GetSecretValue",
            "ssm:GetParameter",
            "es:ESHttpGet",
            "es:ESHttpPost",
            "es:ESHttpPut",
            "es:ESHttpDelete"
          ],
          resources: ["*"],
        }));

        
        const openSearchQueryFunction = new lambda.DockerImageFunction(
          this,
          `${id}-OpenSearchQueryFunction`,
          {
            code: lambda.DockerImageCode.fromImageAsset("./lambda/openSearchQueryFunction", {
              platform: Platform.LINUX_AMD64
            }),
            memorySize: 512,
            timeout: cdk.Duration.seconds(300),
            vpc: vpcStack.vpc,
            functionName: `${id}-OpenSearchQueryFunction`,
            environment: {
              SM_DB_CREDENTIALS: db.secretPathUser.secretName,
              RDS_PROXY_ENDPOINT: db.rdsProxyEndpoint,
              REGION: this.region,
              BEDROCK_LLM_PARAM: bedrockLLMParameter.parameterName,
              EMBEDDING_MODEL_PARAM: embeddingModelParameter.parameterName,
              TABLE_NAME_PARAM: tableNameParameter.parameterName,
            },
          }
        );
        const cfnOpenSearchQueryFunc = openSearchQueryFunction.node.defaultChild as lambda.CfnFunction;
        cfnOpenSearchQueryFunc.overrideLogicalId("OpenSearchLambdaDockerFunction");
        openSearchQueryFunction.addPermission("AllowApiGatewayInvoke", {
          principal: new iam.ServicePrincipal("apigateway.amazonaws.com"),
          action: "lambda:InvokeFunction",
          sourceArn: `arn:aws:execute-api:${this.region}:${this.account}:${this.api.restApiId}/*/*/user*`,
        });
        openSearchQueryFunction.role?.addToPrincipalPolicy(new iam.PolicyStatement({
          actions: [
            "bedrock:InvokeModel",
            "bedrock:InvokeModelWithResponseStream",
            "secretsmanager:GetSecretValue",
            "ssm:GetParameter",
            "es:ESHttpGet",
            "es:ESHttpPost",
            "es:ESHttpPut",
            "es:ESHttpDelete"
          ],
          resources: ["*"],
        }));

        const similaritySearchFunction = new lambda.DockerImageFunction(
          this,
          `${id}-SimilaritySearchFunction`,
          {
            code: lambda.DockerImageCode.fromImageAsset("./lambda/similaritySearchFunction", {
              platform: Platform.LINUX_AMD64
            }),
            memorySize: 512,
            timeout: cdk.Duration.seconds(300),
            vpc: vpcStack.vpc,
            functionName: `${id}-SimilaritySearchFunction`,
            environment: {
              SM_DB_CREDENTIALS: db.secretPathUser.secretName,
              RDS_PROXY_ENDPOINT: db.rdsProxyEndpoint,
              REGION: this.region,
              BEDROCK_LLM_PARAM: bedrockLLMParameter.parameterName,
              EMBEDDING_MODEL_PARAM: embeddingModelParameter.parameterName,
              TABLE_NAME_PARAM: tableNameParameter.parameterName,
            },
          }
        );
        const cfnSimilaritySearchFunc = similaritySearchFunction.node.defaultChild as lambda.CfnFunction;
        cfnSimilaritySearchFunc.overrideLogicalId("SimilaritySearchDockerFunction");
        similaritySearchFunction.addPermission("AllowApiGatewayInvoke", {
          principal: new iam.ServicePrincipal("apigateway.amazonaws.com"),
          action: "lambda:InvokeFunction",
          sourceArn: `arn:aws:execute-api:${this.region}:${this.account}:${this.api.restApiId}/*/*/user*`,
        });
        similaritySearchFunction.role?.addToPrincipalPolicy(new iam.PolicyStatement({
          actions: [
            "bedrock:InvokeModel",
            "bedrock:InvokeModelWithResponseStream",
            "secretsmanager:GetSecretValue",
            "ssm:GetParameter",
            "es:ESHttpGet",
            "es:ESHttpPost",
            "es:ESHttpPut",
            "es:ESHttpDelete"
          ],
          resources: ["*"],
        }));

        const chartAnalyticsFunction = new lambda.DockerImageFunction(
          this,
          `${id}-ChartAnalyticsFunction`,
          {
            code: lambda.DockerImageCode.fromImageAsset("./lambda/chartAnalyticsFunction", {
              platform: Platform.LINUX_AMD64
            }),
            memorySize: 512,
            timeout: cdk.Duration.seconds(300),
            vpc: vpcStack.vpc,
            functionName: `${id}-ChartAnalyticsFunction`,
            environment: {
              SM_DB_CREDENTIALS: db.secretPathUser.secretName,
              RDS_PROXY_ENDPOINT: db.rdsProxyEndpoint,
              REGION: this.region,
              BEDROCK_LLM_PARAM: bedrockLLMParameter.parameterName,
              EMBEDDING_MODEL_PARAM: embeddingModelParameter.parameterName,
              TABLE_NAME_PARAM: tableNameParameter.parameterName,
            },
          }
        );
        const cfnChartAnalytics = chartAnalyticsFunction.node.defaultChild as lambda.CfnFunction;
        cfnChartAnalytics.overrideLogicalId("ChartAnalyticsDockerFunction");
        chartAnalyticsFunction.addPermission("AllowApiGatewayInvoke", {
          principal: new iam.ServicePrincipal("apigateway.amazonaws.com"),
          action: "lambda:InvokeFunction",
          sourceArn: `arn:aws:execute-api:${this.region}:${this.account}:${this.api.restApiId}/*/*/user*`,
        });
        chartAnalyticsFunction.role?.addToPrincipalPolicy(new iam.PolicyStatement({
          actions: [
            "bedrock:InvokeModel",
            "bedrock:InvokeModelWithResponseStream",
            "secretsmanager:GetSecretValue",
            "ssm:GetParameter",
            "es:ESHttpGet",
            "es:ESHttpPost",
            "es:ESHttpPut",
            "es:ESHttpDelete"
          ],
          resources: ["*"],
        }));

          const topicsFunction = new lambda.DockerImageFunction(
          this,
          `${id}-TopicsFunction`,
          {
            code: lambda.DockerImageCode.fromImageAsset("./lambda/relatedDocumentsFunction", {
              platform: Platform.LINUX_AMD64
            }),
            memorySize: 512,
            timeout: cdk.Duration.seconds(300),
            vpc: vpcStack.vpc,
            functionName: `${id}-TopicsFunction`,
            environment: {
              SM_DB_CREDENTIALS: db.secretPathUser.secretName,
              RDS_PROXY_ENDPOINT: db.rdsProxyEndpoint,
              REGION: this.region,
              BEDROCK_LLM_PARAM: bedrockLLMParameter.parameterName,
              EMBEDDING_MODEL_PARAM: embeddingModelParameter.parameterName,
              TABLE_NAME_PARAM: tableNameParameter.parameterName,
            },
          }
        );
        const cfnTopicsFunction = topicsFunction.node.defaultChild as lambda.CfnFunction;
        cfnTopicsFunction.overrideLogicalId("GetTopicsFunction");
        topicsFunction.addPermission("AllowApiGatewayInvoke", {
          principal: new iam.ServicePrincipal("apigateway.amazonaws.com"),
          action: "lambda:InvokeFunction",
          sourceArn: `arn:aws:execute-api:${this.region}:${this.account}:${this.api.restApiId}/*/*/user*`,
        });
        topicsFunction.role?.addToPrincipalPolicy(new iam.PolicyStatement({
          actions: [
            "bedrock:InvokeModel",
            "bedrock:InvokeModelWithResponseStream",
            "secretsmanager:GetSecretValue",
            "ssm:GetParameter",
            "es:ESHttpGet",
            "es:ESHttpPost",
            "es:ESHttpPut",
            "es:ESHttpDelete"
          ],
          resources: ["*"],
        }));

        const userFiltersFunction = new lambda.DockerImageFunction(
          this,
          `${id}-UserFiltersFunction`,
          {
            code: lambda.DockerImageCode.fromImageAsset("./lambda/userFiltersFunction", {
              platform: Platform.LINUX_AMD64
            }),
            memorySize: 512,
            timeout: cdk.Duration.seconds(300),
            vpc: vpcStack.vpc,
            functionName: `${id}-UserFiltersFunction`,
            environment: {
              SM_DB_CREDENTIALS: db.secretPathUser.secretName,
              RDS_PROXY_ENDPOINT: db.rdsProxyEndpoint,
              REGION: this.region,
              BEDROCK_LLM_PARAM: bedrockLLMParameter.parameterName,
              EMBEDDING_MODEL_PARAM: embeddingModelParameter.parameterName,
              TABLE_NAME_PARAM: tableNameParameter.parameterName,
            },
          }
        );
        const cfnUserFiltersFunc = userFiltersFunction.node.defaultChild as lambda.CfnFunction;
        cfnUserFiltersFunc.overrideLogicalId("userFiltersDockerFunction");
        userFiltersFunction.addPermission("AllowApiGatewayInvoke", {
          principal: new iam.ServicePrincipal("apigateway.amazonaws.com"),
          action: "lambda:InvokeFunction",
          sourceArn: `arn:aws:execute-api:${this.region}:${this.account}:${this.api.restApiId}/*/*/user*`,
        });
        userFiltersFunction.role?.addToPrincipalPolicy(new iam.PolicyStatement({
          actions: [
            "bedrock:InvokeModel",
            "bedrock:InvokeModelWithResponseStream",
            "secretsmanager:GetSecretValue",
            "ssm:GetParameter",
            "es:ESHttpGet",
            "es:ESHttpPost",
            "es:ESHttpPut",
            "es:ESHttpDelete"
          ],
          resources: ["*"],
        }));
    
    const llmAnalysisFunction = new lambda.DockerImageFunction(
      this,
      `${id}-LlmAnalysisFunction`,
      {
        code: lambda.DockerImageCode.fromImageAsset("./lambda/llmAnalysisFunction", {
          platform: Platform.LINUX_AMD64
        }),
        memorySize: 512,
        timeout: cdk.Duration.seconds(300),
        vpc: vpcStack.vpc,
        functionName: `${id}-LlmAnalysisFunction`,
        environment: {
          SM_DB_CREDENTIALS: db.secretPathUser.secretName,
          RDS_PROXY_ENDPOINT: db.rdsProxyEndpoint,
          REGION: this.region,
          BEDROCK_LLM_PARAM: bedrockLLMParameter.parameterName,
          EMBEDDING_MODEL_PARAM: embeddingModelParameter.parameterName,
          TABLE_NAME_PARAM: tableNameParameter.parameterName,
        },
      }
    );
    const cfnLlmAnalysisFunc = llmAnalysisFunction.node.defaultChild as lambda.CfnFunction;
    cfnLlmAnalysisFunc.overrideLogicalId("ExpertAnalysisDockerFunction");
    llmAnalysisFunction.addPermission("AllowApiGatewayInvoke", {
      principal: new iam.ServicePrincipal("apigateway.amazonaws.com"),
      action: "lambda:InvokeFunction",
      sourceArn: `arn:aws:execute-api:${this.region}:${this.account}:${this.api.restApiId}/*/*/user*`,
    });
    llmAnalysisFunction.role?.addToPrincipalPolicy(new iam.PolicyStatement({
      actions: [
        "bedrock:InvokeModel",
        "bedrock:InvokeModelWithResponseStream",
        "secretsmanager:GetSecretValue",
        "ssm:GetParameter",
        "es:ESHttpGet",
        "es:ESHttpPost",
        "es:ESHttpPut",
        "es:ESHttpDelete"
      ],
      resources: ["*"],
    }));

    /**
     * Create Lambda function to get messages for a session
     */
    const getMessagesFunction = new lambda.Function(
      this,
      `${id}-GetMessagesFunction`,
      {
        runtime: lambda.Runtime.PYTHON_3_9,
        code: lambda.Code.fromAsset("lambda/getMessages"), // Update the path to match your folder structure
        handler: "getMessagesFunction.lambda_handler",
        timeout: Duration.seconds(300),
        memorySize: 128,
        vpc: vpcStack.vpc, // Ensure it's in the correct VPC if needed
        environment: {
          TABLE_NAME: "DynamoDB-Conversation-Table", // Use the correct DynamoDB table name
          REGION: this.region,
        },
        functionName: `${id}-GetMessagesFunction`,
        layers: [psycopgLayer, powertoolsLayer], // Add layers if needed
        role: coglambdaRole, // Ensure the role has the necessary permissions for DynamoDB
      }
    );

    // Add the necessary permissions to the coglambdaRole
    coglambdaRole.addToPolicy(
      new iam.PolicyStatement({
        effect: iam.Effect.ALLOW,
        actions: [
          "dynamodb:ListTables", // Allow listing of all DynamoDB tables
          "dynamodb:Query", // Allow querying on specific table
        ],
        resources: ["*"], // Set to "*" as ListTables does not support table-specific ARNs
      })
    );

    // Attach an additional policy that allows querying on the specific DynamoDB table
    coglambdaRole.addToPolicy(
      new iam.PolicyStatement({
        effect: iam.Effect.ALLOW,
        actions: ["dynamodb:Query"],
        resources: [
          `arn:aws:dynamodb:${this.region}:${this.account}:table/DynamoDB-Conversation-Table`,
        ],
      })
    );

    // Override the Logical ID if needed
    const cfnGetMessagesFunction = getMessagesFunction.node
      .defaultChild as lambda.CfnFunction;
    cfnGetMessagesFunction.overrideLogicalId("GetMessagesFunction");

    getMessagesFunction.addToRolePolicy(
      new iam.PolicyStatement({
        actions: ["dynamodb:Query"],
        resources: [
          `arn:aws:dynamodb:${this.region}:${this.account}:table/DynamoDB-Conversation-Table`,
        ],
      })
    );

    const getMessagesIntegration = new apigateway.LambdaIntegration(
      getMessagesFunction,
      {
        requestTemplates: { "application/json": '{ "statusCode": "200" }' },
      }
    );

    const getMessagesResource = this.api.root.addResource(
      "conversation_messages"
    );
    getMessagesResource.addMethod("GET", getMessagesIntegration, {
      requestParameters: {
        "method.request.querystring.session_id": true,
      },
      authorizationType: apigateway.AuthorizationType.IAM, // Adjust if you use a different auth mechanism
    });

    getMessagesFunction.addPermission("AllowApiGatewayInvoke", {
      principal: new iam.ServicePrincipal("apigateway.amazonaws.com"),
      action: "lambda:InvokeFunction",
      sourceArn: `arn:aws:execute-api:${this.region}:${this.account}:${this.api.restApiId}/*/*/conversation_messages`,
    });

    getMessagesFunction.addPermission("AllowApiGatewayInvokeUser", {
      principal: new iam.ServicePrincipal("apigateway.amazonaws.com"),
      action: "lambda:InvokeFunction",
      sourceArn: `arn:aws:execute-api:${this.region}:${this.account}:${this.api.restApiId}/*/*/get_messages`,
    });
    
    
    // // 1) create the new Lambda
    // const searchFunction = new lambda.Function(this, `${id}-searchFunction`, {
    //   runtime: lambda.Runtime.PYTHON_3_11,
    //   code:    lambda.Code.fromAsset("lambda/searchFunction"),
    //   handler: "index.handler",
    //   timeout: Duration.seconds(10),
    //   memorySize: 128,
    //   vpc: vpcStack.vpc,
    //   layers: [ this.layerList["opensearchLayer"] ],
    //   environment: {
    //     OPENSEARCH_ENDPOINT: osEndpoint,
    //     OS_USER_SECRET_ARN: osUserSecretArn,
    //     REGION: this.region,
    //   },
    //   role: lambdaRole,
    // });

    // // 2) grant it permissions
    // osStack.domain.grantRead(searchFunction);
    // searchFunction.addToRolePolicy(new iam.PolicyStatement({
    //   actions: ["secretsmanager:GetSecretValue"],
    //   resources: [ osUserSecretArn ]
    // }));

    // // 3) hook it into API Gateway
    // const searchIntegration = new apigateway.LambdaIntegration(searchFunction, { proxy: true });
    // const searchResource    = this.api.root.addResource("search");
    // searchResource.addMethod("GET", searchIntegration, {
    //   authorizationType: apigateway.AuthorizationType.NONE,
    //   requestParameters: {
    //     "method.request.querystring.q": false
    //   }
    // });


  }
}<|MERGE_RESOLUTION|>--- conflicted
+++ resolved
@@ -548,8 +548,6 @@
       }
     );
 
-<<<<<<< HEAD
-=======
     const opensearchHostParameter = new ssm.StringParameter(this, "OpensearchHostParameter", {
       parameterName: `/${id}/DFO/OpensearchHost`,
       description: "Opensearch host",
@@ -592,7 +590,6 @@
       stringValue: "dfo-topic-full-index",
     });
 
->>>>>>> 84acd523
     /**
      * Create Lambda with container image for text generation workflow in RAG pipeline
      */
@@ -614,12 +611,6 @@
           BEDROCK_LLM_PARAM: bedrockLLMParameter.parameterName,
           EMBEDDING_MODEL_PARAM: embeddingModelParameter.parameterName,
           TABLE_NAME_PARAM: tableNameParameter.parameterName,
-<<<<<<< HEAD
-        },
-      }
-    );
-
-=======
           OPENSEARCH_HOST: opensearchHostParameter.parameterName,
           OPENSEARCH_INDEX_NAME: indexNameParameter.parameterName,
           RDS_SEC: rdsSecParameter.parameterName,
@@ -643,7 +634,6 @@
     bedrockInferenceProfileParameter.grantRead(textGenFunc);
     dfoTopicFullIndexNameParameter.grantRead(textGenFunc);
 
->>>>>>> 84acd523
     // Override the Logical ID of the Lambda Function to get ARN in OpenAPI
     const cfnTextGenDockerFunc = textGenFunc.node
       .defaultChild as lambda.CfnFunction;
@@ -670,10 +660,6 @@
       ],
     });
 
-<<<<<<< HEAD
-    // Attach the custom Bedrock policy to Lambda function
-    textGenFunc.addToRolePolicy(bedrockPolicyStatement);
-=======
     const bedrockGuardrailPolicyStatement = new iam.PolicyStatement({
       effect: iam.Effect.ALLOW,
       actions: [
@@ -708,7 +694,6 @@
     textGenFunc.addToRolePolicy(openSearchPolicyStatement);
 
     textGenFunc.addToRolePolicy(bedrockGuardrailPolicyStatement); 
->>>>>>> 84acd523
     
     // TODO: Restrict this later!
     textGenFunc.addToRolePolicy(
