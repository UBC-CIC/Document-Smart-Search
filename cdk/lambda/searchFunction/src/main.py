import os
import re
import json
import boto3
import torch
import boto3
from opensearchpy import OpenSearch, RequestsHttpConnection, AWSV4SignerAuth
from pathlib import Path
from pprint import pprint
from opensearchpy import OpenSearch
from langchain_community.document_loaders import JSONLoader, DirectoryLoader
from langchain.text_splitter import RecursiveCharacterTextSplitter
from langchain.vectorstores import OpenSearchVectorSearch
from langchain_aws.embeddings import BedrockEmbeddings  # ✅ CHANGED
from langchain import __version__ as langchain_version

import src.aws_utils as aws
import src.opensearch_utils as op

with open(Path("configs.json"), "r") as f:
    configs = json.load(f)

REGION_NAME = configs['aws']['region_name']
OPENSEARCH_SEC = configs['aws']['secrets']['opensearch']
INDEX_NAME = "dfo-langchain-vector-index"
BUCKET_NAME = "dfo-documents"
FOLDER_NAME = "documents"
LOCAL_DIR = "s3_data"

def set_secrets():
    global SECRETS
    SECRETS = aws.get_secret(secret_name=OPENSEARCH_SEC, region_name=REGION_NAME)

def clean_text(text: str) -> str:
    text = re.sub(r'[^\x00-\x7F]+', ' ', text)
    text = re.sub(r'\n\s*\n+', '\n', text)
    return text

def metadata_func(record: dict, metadata: dict) -> dict:
    metadata["url"] = record.get("url")
    metadata["publicationYear"] = record.get("publicationYear")
    metadata["key"] = metadata["publicationYear"] + "/" + record.get("name")
    return metadata

def get_opensearch_client():
    return OpenSearch(
        hosts=[{'host': 'search-test-dfo-yevtcwsp7i4vjzy4kdvalwpxgm.aos.ca-central-1.on.aws', 'port': 443}],
        http_compress=True,
        http_auth=(SECRETS['username'], SECRETS['passwords']),
        use_ssl=True,
        verify_certs=True
    )

def process_documents():
    loader = DirectoryLoader(
        "./s3_data/ParsedPublications/2001/", glob="*.json",
        loader_cls=JSONLoader,
        loader_kwargs={
            'jq_schema': '.',
            'content_key': 'text',
            "metadata_func": metadata_func
        },
    )
    docs = loader.load()
    for doc in docs:
        doc.page_content = clean_text(doc.page_content)
        doc.metadata.pop("source", None)

    text_splitter = RecursiveCharacterTextSplitter(
        chunk_size=1000,
        chunk_overlap=200,
        length_function=len
    )
    docs = text_splitter.split_documents(docs)
    return docs

def handler(event, context):
    try:
        
        with open(Path("ingestion_configs.json"), "r") as file:
            app_configs = json.load(file)

        OPENSEARCH_SEC = app_configs['aws']['secrets']['opensearch']
        OPENSEARCH_HOST = '/dfo/opensearch/host'
        REGION_NAME = app_configs['aws']['region_name']

        INDEX_NAME = "dfo-langchain-vector-index"

        set_secrets()

<<<<<<< HEAD
        inference_profile_id = "us.meta.llama3-3-70b-instruct-v1:0"
        aws_region = "us-west-2"
        current_session_id = "test-session-1"

        session = boto3.Session()
        credentials = session.get_credentials()
        awsauth = AWSV4SignerAuth(credentials, aws_region)
        secrets = aws.get_secret(secret_name=OPENSEARCH_SEC, region_name=REGION_NAME)
        opensearch_host = "vpc-opensearchdomai-0r7i2aikcuqk-fuzzpdmexnrpq66hoze57vhqcq.us-west-2.es.amazonaws.com"
        auth = (secrets['username'], secrets['passwords'])
        
        # Create OpenSearch client


        op_client = OpenSearch(
            hosts=[{'host': opensearch_host, 'port': 443}],
            http_auth=awsauth,
            use_ssl=True,
            verify_certs=True,
            connection_class=RequestsHttpConnection,
            http_compress=True
        )

        # 👇 CREATE THE PIPELINE ONCE
        op.create_hybrid_search_pipeline(
            client=op_client,
            pipeline_name="html_hybrid_search",
            keyword_weight=0.3,
            vector_weight=0.7
        )

=======
>>>>>>> 9124ba35
        # Step 1: Parse input query
        body = json.loads(event.get("body", "{}"))
        query = body.get("query", "")
        if not query:
            return {
                "statusCode": 400,
<<<<<<< HEAD
                "body": json.dumps({"error": "Missing 'query'"})
            }

        # Step 2: Embed the query using Bedrock
=======
                "body": json.dumps({"error": "Missing 'query' in request body"})
            }

        # Step 2: Initialize embedding client
>>>>>>> 9124ba35
        bedrock_client = boto3.client("bedrock-runtime", region_name=REGION_NAME)
        embedder = BedrockEmbeddings(
            client=bedrock_client,
            model_id=configs['embeddings']['embedding_model']
<<<<<<< HEAD
        )

        # Step 3: Call OpenSearch hybrid similarity search
        opensearch_client = op_client # get_opensearch_client()

        results = op.hybrid_similarity_search_with_score(
            query=query,
            embedding_function=embedder,
            client=opensearch_client,
            index_name=INDEX_NAME,
=======
        )

        # Step 3: Embed the input query
        embedded_query = embedder.embed_query(query)

        # Step 4: Connect to existing vectorstore (previously indexed)
        opensearch = get_opensearch_client()
        vector_store = OpenSearchVectorSearch(
            index_name=INDEX_NAME,
            opensearch_url='https://search-test-dfo-yevtcwsp7i4vjzy4kdvalwpxgm.aos.ca-central-1.on.aws',
            port=443,
            http_auth=(SECRETS['username'], SECRETS['passwords']),
            use_ssl=True,
            verify_certs=True,
            vector_field="vector_embeddings",
            text_field="text",
            engine="nmslib",
            space_type="cosinesimil"
        )

        # Step 5: Perform similarity search
        results = vector_store.similarity_search_by_vector(
            embedding=embedded_query,
>>>>>>> 9124ba35
            k=3,
            search_pipeline="html_hybrid_search",  # <- confirm this matches your pipeline name
            text_field="page_content",
            vector_field="chunk_embedding"
        )

        return {
            "statusCode": 200,
            "body": json.dumps({
                "query": query,
                "results": [
<<<<<<< HEAD
                    {
                        "score": score,
                        "metadata": doc
                    }
                    for doc, score in results
=======
                    {"text": r.page_content, "metadata": r.metadata}
                    for r in results
>>>>>>> 9124ba35
                ],
                "langchain": langchain_version
            })
        }

    except Exception as e:
        import traceback
        return {
            "statusCode": 500,
            "body": json.dumps({
                "error": str(e),
                "trace": traceback.format_exc()
            })
<<<<<<< HEAD
        }
=======
        }
>>>>>>> 9124ba35
<|MERGE_RESOLUTION|>--- conflicted
+++ resolved
@@ -88,7 +88,6 @@
 
         set_secrets()
 
-<<<<<<< HEAD
         inference_profile_id = "us.meta.llama3-3-70b-instruct-v1:0"
         aws_region = "us-west-2"
         current_session_id = "test-session-1"
@@ -120,30 +119,20 @@
             vector_weight=0.7
         )
 
-=======
->>>>>>> 9124ba35
         # Step 1: Parse input query
         body = json.loads(event.get("body", "{}"))
         query = body.get("query", "")
         if not query:
             return {
                 "statusCode": 400,
-<<<<<<< HEAD
                 "body": json.dumps({"error": "Missing 'query'"})
             }
 
         # Step 2: Embed the query using Bedrock
-=======
-                "body": json.dumps({"error": "Missing 'query' in request body"})
-            }
-
-        # Step 2: Initialize embedding client
->>>>>>> 9124ba35
         bedrock_client = boto3.client("bedrock-runtime", region_name=REGION_NAME)
         embedder = BedrockEmbeddings(
             client=bedrock_client,
             model_id=configs['embeddings']['embedding_model']
-<<<<<<< HEAD
         )
 
         # Step 3: Call OpenSearch hybrid similarity search
@@ -154,31 +143,6 @@
             embedding_function=embedder,
             client=opensearch_client,
             index_name=INDEX_NAME,
-=======
-        )
-
-        # Step 3: Embed the input query
-        embedded_query = embedder.embed_query(query)
-
-        # Step 4: Connect to existing vectorstore (previously indexed)
-        opensearch = get_opensearch_client()
-        vector_store = OpenSearchVectorSearch(
-            index_name=INDEX_NAME,
-            opensearch_url='https://search-test-dfo-yevtcwsp7i4vjzy4kdvalwpxgm.aos.ca-central-1.on.aws',
-            port=443,
-            http_auth=(SECRETS['username'], SECRETS['passwords']),
-            use_ssl=True,
-            verify_certs=True,
-            vector_field="vector_embeddings",
-            text_field="text",
-            engine="nmslib",
-            space_type="cosinesimil"
-        )
-
-        # Step 5: Perform similarity search
-        results = vector_store.similarity_search_by_vector(
-            embedding=embedded_query,
->>>>>>> 9124ba35
             k=3,
             search_pipeline="html_hybrid_search",  # <- confirm this matches your pipeline name
             text_field="page_content",
@@ -190,16 +154,11 @@
             "body": json.dumps({
                 "query": query,
                 "results": [
-<<<<<<< HEAD
                     {
                         "score": score,
                         "metadata": doc
                     }
                     for doc, score in results
-=======
-                    {"text": r.page_content, "metadata": r.metadata}
-                    for r in results
->>>>>>> 9124ba35
                 ],
                 "langchain": langchain_version
             })
@@ -207,14 +166,15 @@
 
     except Exception as e:
         import traceback
+        import traceback
         return {
             "statusCode": 500,
             "body": json.dumps({
                 "error": str(e),
                 "trace": traceback.format_exc()
             })
-<<<<<<< HEAD
+            "body": json.dumps({
+                "error": str(e),
+                "trace": traceback.format_exc()
+            })
         }
-=======
-        }
->>>>>>> 9124ba35
